--- conflicted
+++ resolved
@@ -1706,102 +1706,6 @@
     return s, g
 
 
-<<<<<<< HEAD
-class AmplitudeModel(object):
-    def __init__(
-        self, decay_group, name="", polar=None, vm=None, use_tf_function=False
-    ):
-        self.decay_group = decay_group
-        self._name = name
-        with variable_scope(vm) as vm:
-            if polar is not None:
-                vm.polar = polar
-            decay_group.init_params(name)
-        self.vm = vm
-        res = decay_group.resonances
-        self.used_res = res
-        self.res = res
-        self.f_data = []
-        if use_tf_function:
-            from tf_pwa.experimental.wrap_function import WrapFun
-
-            self.cached_fun = WrapFun(self.decay_group.sum_amp)
-        else:
-            self.cached_fun = self.decay_group.sum_amp
-
-    def __del__(self):
-        if hasattr(self, "cached_fun"):
-            del self.cached_fun
-        # super(AmplitudeModel, self).__del__()
-
-    def cache_data(self, data, split=None, batch=None):
-        for i in self.decay_group:
-            for j in i.inner:
-                print(j)
-        if split is None and batch is None:
-            return data
-        else:
-            n = data_shape(data)
-            if batch is None:  # split个一组，共batch组
-                batch = (n + split - 1) // split
-            ret = list(split_generator(data, batch))
-            return ret
-
-    def set_used_res(self, res):
-        self.decay_group.set_used_res(res)
-
-    def set_used_chains(self, used_chains):
-        self.decay_group.set_used_chains(used_chains)
-
-    def partial_weight(self, data, combine=None):
-        if isinstance(data, LazyCall):
-            data = data.eval()
-        return self.decay_group.partial_weight(data, combine)
-
-    def partial_weight_interference(self, data):
-        return self.decay_group.partial_weight_interference(data)
-
-    def get_params(self, trainable_only=False):
-        return self.vm.get_all_dic(trainable_only)
-
-    def set_params(self, var):
-        self.vm.set_all(var)
-
-    @contextlib.contextmanager
-    def temp_params(self, var):
-        with self.vm.temp_params(var):
-            yield
-
-    @contextlib.contextmanager
-    def mask_params(self, params):
-        with self.vm.mask_params(params):
-            yield
-
-    def chains_particle(self):
-        return self.decay_group.chains_particle()
-
-    @property
-    def variables(self):
-        return self.vm.variables
-
-    @property
-    def trainable_variables(self):
-        return self.vm.trainable_variables
-
-    def __call__(self, data, cached=False):
-        if isinstance(data, LazyCall):
-            data = data.eval()
-        if id(data) in self.f_data:
-            if not self.decay_group.not_full:
-                return self.cached_fun(data)
-        else:
-            self.f_data.append(id(data))
-        ret = self.decay_group.sum_amp(data)
-        return ret
-
-
-=======
->>>>>>> 640e12a0
 def load_decfile_particle(fname):
     with open(fname) as f:
         dec = load_dec_file(f)
