--- conflicted
+++ resolved
@@ -38,15 +38,9 @@
             "bw_l": "bw_l",
             "running_width": "running_width",
         }
-<<<<<<< HEAD
-        for k, v in zip(["m", "g"], ["mass", "width"]):
-            for j in ["_min", "_max", "_range", "_sigma"]:
-                self.particle_key_map[k + j] = v + j
-=======
         for k, v in {"m": "mass", "g": "width"}.items():
             for i in ["min", "max", "range", "sigma"]:
                 self.particle_key_map[k + "_" + i] = v + "_" + i
->>>>>>> 1bfec2ab
         self.decay_key_map = {"model": "model"}
         self.dec = self.decay_item(self.config["decay"])
         (
