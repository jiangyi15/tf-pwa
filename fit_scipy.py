--- conflicted
+++ resolved
@@ -61,14 +61,10 @@
   mcdata = load_data("PHSP")
   return data, bg, mcdata
 
-<<<<<<< HEAD
 def fit(method="BFGS",init_params="init_params.json",hesse=True,frac=True):
   POLAR = False # fit in polar coordinates. should be consistent with init_params.json if any
   GEN_TOY = False # use toy data (mcdata and bg stay the same). REMEMBER to update gen_params.json
 
-=======
-def fit(method="BFGS",init_params="inist_params.json",hesse=True,frac=True):
->>>>>>> b280779e
   dtype = "float64"
   w_bkg = 0.768331
   set_gpu_mem_growth()
@@ -85,14 +81,11 @@
 
   amp = AllAmplitude(config_list)
   a = Cache_Model(amp,w_bkg,data,mcdata,bg=bg,batch=65000)#,constrain={"Zc_4160_g0:0":(0.1,0.1)})
-<<<<<<< HEAD
   if POLAR:
     print("Fitting parameters are defined in POLAR coordinates")
   else:
     print("Fitting parameters are defined in XY coordinates")
-=======
-  print(type(a.Amp))
->>>>>>> b280779e
+  #print(type(a.Amp))
   try :
     with open(init_params) as f:  
       param = json.load(f)
@@ -108,20 +101,8 @@
     print("using RANDOM parameters")
   #print(a.Amp(data))
   #exit()
-<<<<<<< HEAD
   a.Amp.polar=POLAR
 
-=======
-  pprint(a.get_params())
-  #print(data,bg,mcdata)
-  #t = time.time()
-  #nll,g = a.cal_nll_gradient()#data_w,mcdata,weight=weights,batch=50000)
-  #print("nll:",nll,"Time:",time.time()-t)
-  #exit()
-  fcn = FCN(a)
-  #a.Amp.polar=False
-  print(a.Amp.res_decay)
->>>>>>> b280779e
   # fit configure
   args = {}
   args_name = []
@@ -190,13 +171,8 @@
     s = minimize(fcn.nll_grad,x0,method="L-BFGS-B",jac=True,bounds=bnds,callback=callback,options={"disp":1,"maxcor":1000,"maxiter":2000})
     xn = s.x
   else :
-<<<<<<< HEAD
-    raise "unknow method"
+    raise Exception("unknow method")
   print("########## fit state:")
-=======
-    raise Exception("unknow method")
-  print("fit state:")
->>>>>>> b280779e
   print(s)
   print("\nTime for fitting:",time.time()-now)
   
